--- conflicted
+++ resolved
@@ -2,10 +2,6 @@
 from pydicom.uid import PYDICOM_IMPLEMENTATION_UID 
 from dataclasses import dataclass
 
-<<<<<<< HEAD
-class SOPClassUID():
-    RTSTRUCT_IMPLEMENTATION_CLASS = PYDICOM_IMPLEMENTATION_UID  # TODO find out if this is ok
-=======
 COLOR_PALETTE= [
     [255, 0, 255],
     [0, 235, 235],
@@ -31,9 +27,8 @@
 ]
 
 
-class SOPClassUID:
-    RTSTRUCT_IMPLEMENTATION_CLASS = PYDICOM_ROOT_UID  # TODO find out if this is ok
->>>>>>> 20a27c48
+class SOPClassUID():
+    RTSTRUCT_IMPLEMENTATION_CLASS = PYDICOM_IMPLEMENTATION_UID  # TODO find out if this is ok
     CT_IMAGE_STORAGE = '1.2.840.10008.5.1.4.1.1.2'
     DETACHED_STUDY_MANAGEMENT = '1.2.840.10008.3.1.2.3.1'
     RTSTRUCT = '1.2.840.10008.5.1.4.1.1.481.3'
